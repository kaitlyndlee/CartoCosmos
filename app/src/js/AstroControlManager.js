import L from "leaflet";
import "leaflet-fullscreen";

import ProjectionControl from "./ProjectionControl";
import MousePositionControl from "./MousePositionControl";
import AstroDrawControl from "./AstroDrawControl";
import AstroSidebarControl from "./SidebarControl";
import ViewCenterControl from "./ViewCenterControl";

/**
 * @class AstroControlManager
 * @aka L.Class.AstroControlManager
 * @inherits L.Class
 *
 * @classdesc
 * Adds all of the needed controls to the AstroMap.
 */
export default L.AstroControlManager = L.Class.extend({
  /**
   * @function AstroControlManager.prototype.initialize
   * @description Creates all of the required controls.
   * @param {AstroMap} map - The AstroMap to add the controls to. We need to pass in the map here
   *                         because the drawnItems FeatureGroup needs it when initialized.
   */
  initialize: function(map) {
    this._controls = [];
    this._projControl = new ProjectionControl();
    this._controls.push(this._projControl);

    this._mouseControl = new MousePositionControl({
      numDigits: 3
    });
    this._controls.push(this._mouseControl);

    this._zoomControl = new L.Control.Zoom();
    this._controls.push(this._zoomControl);

    this._fullscreenControl = new L.Control.Fullscreen();
    this._controls.push(this._fullscreenControl);

    this._viewCenterControl = new ViewCenterControl();

    let drawnItems = new L.FeatureGroup();
    map.addLayer(drawnItems);

    this._drawControl = new AstroDrawControl({
      edit: {
        featureGroup: drawnItems
      }
    });
    this._controls.push(this._drawControl);

    this._sidebarControl = new AstroSidebarControl(
      L.DomUtil.get("consoleToolbar"),
      L.DomUtil.get("coordContianer")
    );
  },

  /**
   * @function AstroControlManager.prototype.addTo
   * @description Adds all of the controls to the AstroMap.
   * @param {AstroMap} map - The AstroMap to add the controls to.
   */
  addTo: function(map) {
<<<<<<< HEAD
    map.addControl(this._projControl);
    map.addControl(this._mouseControl);
    map.addControl(this._drawControl);
    map.addControl(this._zoomControl);
    map.addControl(this._viewCenterControl);
=======
    this._controls.forEach(function(control, index) {
      map.addControl(control);
    });
>>>>>>> e0871eea
    map.addControl(new L.Control.Scale({ imperial: false }));

    let that = this;
    map.on("fullscreenchange", function() {
      if (map.isFullscreen()) {
<<<<<<< HEAD
        map.addControl(that._sidebarControl);
=======
        that.reorderControls(map);
>>>>>>> e0871eea
      } else {
        map.removeControl(that._sidebarControl);
      }
    });
  },

  /**
   * @function AstroControlManager.prototype.reorderControls
   * @description Removes/adds the existing controls to the map so that the
   *              sidebar control is at the top.
   * @param {AstroMap} map - The AstroMap to add the controls to.
   */
  reorderControls: function(map) {
    this._controls.forEach(function(control, index) {
      map.removeControl(control);
    });

    map.addControl(this._sidebarControl);

    this._controls.forEach(function(control, index) {
      map.addControl(control);
    });
  }
});<|MERGE_RESOLUTION|>--- conflicted
+++ resolved
@@ -39,6 +39,7 @@
     this._controls.push(this._fullscreenControl);
 
     this._viewCenterControl = new ViewCenterControl();
+    this._controls.push(this._viewCenterControl);
 
     let drawnItems = new L.FeatureGroup();
     map.addLayer(drawnItems);
@@ -62,27 +63,15 @@
    * @param {AstroMap} map - The AstroMap to add the controls to.
    */
   addTo: function(map) {
-<<<<<<< HEAD
-    map.addControl(this._projControl);
-    map.addControl(this._mouseControl);
-    map.addControl(this._drawControl);
-    map.addControl(this._zoomControl);
-    map.addControl(this._viewCenterControl);
-=======
     this._controls.forEach(function(control, index) {
       map.addControl(control);
     });
->>>>>>> e0871eea
     map.addControl(new L.Control.Scale({ imperial: false }));
 
     let that = this;
     map.on("fullscreenchange", function() {
       if (map.isFullscreen()) {
-<<<<<<< HEAD
-        map.addControl(that._sidebarControl);
-=======
         that.reorderControls(map);
->>>>>>> e0871eea
       } else {
         map.removeControl(that._sidebarControl);
       }
