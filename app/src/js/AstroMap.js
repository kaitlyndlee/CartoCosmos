import AstroProj from "./AstroProj";
import LayerCollection from "./LayerCollection";
<<<<<<< HEAD
import L from "leaflet";
=======
// import "leaflet-fullscreen";
import L from "leaflet";
import "proj4";
import "proj4leaflet";
import { MY_JSON_MAPS } from "./layers";

>>>>>>> 023fc266
/**
 * @class AstroMap
 * @aka L.Map.AstroMap
 * @extends L.Map
 *
 * @classdesc
 * The central class that creates an interactive map in the HTML.
 * Works with all target bodies supported by the USGS by loading the body's
 * base layers and overlays in a LayerCollection. Allows users to change
 * the projection of the map.
 *
 * @example
 * // initialize the map on the "map" div with the target Mars
 * L.Map.AstroMap("map", "Mars", {});
 *
 * @param {String} mapDiv - ID of the div for the map.
 *
 * @param {String} target - Name of target to display layers for.
 *
 * @param {Object} options - Options for the map.
 */
export default L.Map.AstroMap = L.Map.extend({
  options: {
    center: [0, 0],
    zoom: 1,
    maxZoom: 8,
    attributionControl: false,
    fullscreenControl: true
  },

  initialize: function(mapDiv, target, options) {
    this._mapDiv = mapDiv;
    this._target = target;
    this._astroProj = new AstroProj();
    this._radii = {
      a: "",
      c: ""
    };

    // Set by layer collection or baselayerchange event
    this._currentLayer = null;

    // Store layers at map creation so we only need to create layers once.
    let cylLayerInfo = this.parseJSON("cylindrical");
    if (Object.entries(cylLayerInfo["base"]).length == 0) {
      throw "No entry in the JSON for [" +
        this._target +
        "]. Cannot instantiate a map.";
    }

    // Could not work with _
    this.layers = {
      cylindrical: new LayerCollection("cylindrical", cylLayerInfo)
    };

    let northLayerInfo = this.parseJSON("north-polar stereographic");
    if (Object.entries(northLayerInfo["base"]).length == 0) {
      this._hasNorthPolar = false;
    } else {
      this._hasNorthPolar = true;
      this.layers["northPolar"] = new LayerCollection(
        "north-polar stereographic",
        northLayerInfo
      );
    }

    let southLayerInfo = this.parseJSON("south-polar stereographic");
    if (Object.entries(southLayerInfo["base"]).length == 0) {
      this._hasSouthPolar = false;
    } else {
      this._hasSouthPolar = true;
      this.layers["southPolar"] = new LayerCollection(
        "south-polar stereographic",
        southLayerInfo
      );
    }

    this._defaultProj = L.extend({}, L.CRS.EPSG4326, { R: this._radii["a"] });
    this.options["crs"] = this._defaultProj;
    this._currentProj = "EPSG:4326";

    L.setOptions(this, options);
    L.Map.prototype.initialize.call(this, this._mapDiv, this.options);
    this.loadLayerCollection("cylindrical");

    // Listen to baselayerchange event so that we can set the current layer being
    // viewed by the map.
    this.on("baselayerchange", function(e) {
      this.setCurrentLayer(e["layer"]);
    });
  },

  /**
   * @function AstroMap.prototype.loadLayerCollection
   * @description Adds the LayerCollection with the requested name.
   *
   * @param {String} name - Name of the projection.
   */
  loadLayerCollection: function(name) {
    this.layers[name].addTo(this);
  },

  /**
   * @function AstroMap.prototype.parseJSON
   * @description Parses the USGS JSON, creates layer objects for a particular target and projection,
   *              and stores them in a JS object.
   * @param {String} [projection - Name of the projection to grab the layer information for.
   * @return {Object} - Dictionary containing the layer information in the format: {base: [], overlays: []}
   */
  parseJSON: function(projection) {
    let layers = {
      base: [],
      overlays: [],
      wfs: []
    };

    let targets = MY_JSON_MAPS["targets"];
    for (let i = 0; i < targets.length; i++) {
      let currentTarget = targets[i];

      if (currentTarget["name"].toLowerCase() == this._target.toLowerCase()) {
        this._radii["a"] = parseFloat(currentTarget["aaxisradius"] * 1000);
        this._radii["c"] = parseFloat(currentTarget["caxisradius"] * 1000);
        let jsonLayers = currentTarget["webmap"];
        for (let j = 0; j < jsonLayers.length; j++) {
          let currentLayer = jsonLayers[j];
          if (
            currentLayer["projection"].toLowerCase() != projection.toLowerCase()
          ) {
            continue;
          }
          if (currentLayer["type"] == "WMS") {
            // Base layer check
            if (currentLayer["transparent"] == "false") {
              layers["base"].push(currentLayer);
            } else {
              // Do not add "Show Feature Names" PNG layer.
              if (currentLayer["displayname"] != "Show Feature Names") {
                layers["overlays"].push(currentLayer);
              }
            }
          } else {
            layers["wfs"].push(currentLayer);
          }
        }
      }
    }
    return layers;
  },

  /**
   * @function AstroMap.prototype.changeProjection
   * @description Changes the projection of the map and resets the center and view.
   *
   * @param {String} name - Name of Projection.
   *
   * @param {List} center - Center of map based off of projection.
   */
  changeProjection: function(name, center) {
    if (this._currentProj == "EPSG:4326") {
      // Reset the view before changing the projection since
      // an exception may be thrown when swapping to a polar
      // projection from cylindrcal and the zoom level is 7+.
      // proj has trouble unprojecting points in cylindrical
      // at such a high zoom level.
      this.setView(center, 1, true);
    }

    let newCRS = null;
    if (name == "cylindrical") {
      newCRS = this._defaultProj;
      this._currentProj = "EPSG:4326";
      this.setMaxZoom(8);
    } else {
      let proj = this._astroProj.getStringAndCode(name, this._radii);
      newCRS = new L.Proj.CRS(proj["code"], proj["string"], {
        resolutions: [8192, 4096, 2048, 1024, 512, 256, 128]
      });
      this._currentProj = proj["code"];
      this.setMaxZoom(6);
    }
    this.options.crs = newCRS;

    // Reset the view again because the map refreshses after changing
    // the projection and you start to zoom in/out. This makes the map do a
    // weird flashing transition.
    this.setView(center, 1, true);
    this.loadLayerCollection(name);

    // this.fire("projChange", { proj: this._currentProj });
  },

  /**
   * @function AstroMap.prototype.hasNorthPolar
   * @description Checks if the map has a layer collection for northPolar.
   *
   * @return {Boolean} Returns true if there is a northPolar collection.
   */
  hasNorthPolar: function() {
    return this._hasNorthPolar;
  },

  /**
   * @function AstroMap.prototype.hasSouthPolar
   * @description Checks if the map has a layer collection for southPolar.
   *
   * @return {Boolean} Returns true if there is a southPolar collection.
   */
  hasSouthPolar: function() {
    return this._hasSouthPolar;
  },

  /**
   * @function AstroMap.prototype.target
   * @description Returns the name of the target.
   *
   * @return {String} Name of target.
   */
  target: function() {
    return this._target;
  },

  /**
   * @function AstroMap.prototype.projection
   * @description Returns the name of the current projection of the map.
   *
   * @return {String} Proj-code of the projection.
   */
  projection: function() {
    return this._currentProj;
  },

  /**
   * @function AstroMap.prototype.setCurrentLayer
   * @description Sets the value of the current layer of the map.
   *          Set by the LayerCollection in the onAdd method.
   */
  setCurrentLayer: function(layer) {
    this._currentLayer = layer;
  },

  /**
   * @function AstroMap.prototype.currentLayer
   * @description Returns the current layer of the map. Used by the LayerCollection
   *          so that it can remove the layer of the map without having to
   *          remove all layers, including drawn shapes.
   *
   * @return {L.Layer} Current layer of the map.
   */
  currentLayer: function() {
    return this._currentLayer;
  },

  /**
   * @function AstroMap.prototype.radii
   * @description Returns the a and c radii of the target.
   *
   * @return {Dictionary} Radii of target in form {'a': . 'c': }.
   */
  radii: function() {
    return this._radii;
  }
});<|MERGE_RESOLUTION|>--- conflicted
+++ resolved
@@ -1,15 +1,10 @@
 import AstroProj from "./AstroProj";
 import LayerCollection from "./LayerCollection";
-<<<<<<< HEAD
-import L from "leaflet";
-=======
-// import "leaflet-fullscreen";
 import L from "leaflet";
 import "proj4";
 import "proj4leaflet";
 import { MY_JSON_MAPS } from "./layers";
 
->>>>>>> 023fc266
 /**
  * @class AstroMap
  * @aka L.Map.AstroMap
