import AstroMath from "./AstroMath";
<<<<<<< HEAD
import L from "Leaflet";
=======
import "leaflet";
import L from "leaflet";

>>>>>>> 023fc266
/**
 * @class MousePositionControl
 * @aka L.Control.MousePositionControl
 * @extends L.Control
 *
 * @classdesc Class that inherits from the class L.Control and handles the back-end when a user clicks on the lat/lon buttons.
 * Since this class inherits L.Control, it is added to the AstroMap in the same way as other controls, like the zoom control.
 *
 * @example
 * // initialize the control with an options object.
 * mouseControl = L.MousePositionControl({numDigits: 2, prefix: "Lat Lon: ",targetPlanet: "mars"});
 * // add control to map
 * mouseControl.addTo(map);
 */
export default L.Control.MousePositionControl = L.Control.extend({
  options: {
    separator: ", ",
    numDigits: 5,
    prefix: "",
    lngFirst: true
  },

  /**
   * @function MousePositionControl.prototype.onAdd
   * @description Grabs the lat/lon buttons from the GUI and adds on-change events to them. It also adds an on mouse-over event to the AstroMap to grab the current mouse position of the user's mouse pointer.
   * @param  {AstroMap} map - The AstroMap to add the control to.
   * @return {Object} The div-container the control is in.
   */
  onAdd: function(map) {
    this.container = L.DomUtil.create("div", "leaflet-control-mouseposition");
    L.DomEvent.disableClickPropagation(this.container);
    map.on("mousemove", this.onMouseMove, this);
    map.on("mouseout", this.onMouseOut, this);

    this.map = map;

    this.isLonDom180 = true;
    this.isLatTypeOcentric = true;
    this.isLonDirEast = true;

    this.astroMath = new AstroMath(map.target(), map.radii());
    this.lonDisplayElement = L.DomUtil.get("lonCoordinateDisplay");
    this.latDisplayElement = L.DomUtil.get("latCoordinateDisplay");
    this.lonDisplayElement.innerHTML = "---.---";
    this.latDisplayElement.innerHTML = "---.---";

    this.lonDomain180 = L.DomUtil.get("consoleLon180Btn");
    L.DomEvent.on(this.lonDomain180, "click", this.changeLonDomain, this);
    this.lonDomain360 = L.DomUtil.get("consoleLon360Btn");
    L.DomEvent.on(this.lonDomain360, "click", this.changeLonDomain, this);

    this.lonDirectionEast = L.DomUtil.get("consoleLonEastBtn");
    L.DomEvent.on(
      this.lonDirectionEast,
      "click",
      this.changeLonDirection,
      this
    );
    this.lonDirectionWest = L.DomUtil.get("consoleLonWestBtn");
    L.DomEvent.on(
      this.lonDirectionWest,
      "click",
      this.changeLonDirection,
      this
    );

    this.latitudeTypeOcentric = L.DomUtil.get("consoleLatTypeOcentric");
    L.DomEvent.on(this.latitudeTypeOcentric, "click", this.changeLatType, this);
    this.latitudeTypeOgraphic = L.DomUtil.get("consoleLatTypeOgraphic");
    L.DomEvent.on(this.latitudeTypeOgraphic, "click", this.changeLatType, this);

    //this.latitudeTypeOcentric.class = "Planetocentric";
    console.log(this.latitudeTypeOcentric.class);
    

    return this.container;
  },

  /**
   * @function MousePositionControl.prototype.changeLonDomain
   * @description Is called when a user changes the longitude domain selector. Changes the longitude domain class variable to false if 0 to 360 is selected and true if -180 to 180 is selected.
   * @param  {DomEvent} e  - On change of consoleLonDomSelect.
   */
  changeLonDomain(e) {
    this.isLonDom180 = !this.isLonDom180;
  },

  /**
   * @function MousePositionControl.prototype.changeLatType
   * @description Is called when a user changes the latitude type selector. Changes the latitude type class variable to false if planetographic is selected and true if isLatTypeOcentric is selected.
   * @param  {DomEvent} e - On change of consoleLatTypeSelect.
   */
  changeLatType(e) {
    this.isLatTypeOcentric = !this.isLatTypeOcentric;
    console.log(this.latitudeTypeOcentric);
  },

  /**
   * @function MousePositionControl.prototype.changeLonDirection
   * @description Is called when a user changes the longitude direction selector. Changes the longitude direction class variable to false if positive west is selected and true if positive east is selected.
   * @param  {DomEvent} e - On change of consoleLonDirSelect.
   */
  changeLonDirection(e) {
    this.isLonDirEast = !this.isLonDirEast;
  },

  /**
   * @function MousePositionControl.prototype.onRemove
   * @description Is called when a user unselects a map.
   * @param  {AstroMap} map - The AstroMap to remove the control from.
   */
  onRemove(map) {
    map.off("mousemove", this.onMouseMove);
  },

  /**
   * @function MousePositionControl.prototype.onMouseMove
   * @description Is called when a user moves their mouse over the AstroMap. The function uses the class latitude and longitude class variables combined with the AstroMath class to calculate the correct coordinate mouse position of the users mouse pointer.
   * @param  {DomEvent} e - On mouse move over the AstroMap.
   */
  onMouseMove(e) {
    let { lng } = e.latlng;
    let { lat } = e.latlng;

    if (lat <= 90 && lat >= -90) {
      lng = L.Util.wrapNum(lng, [-180.0, 180.0]);

      if (!this.isLatTypeOcentric) {
        lat = this.astroMath.latToPlanetOgraphic(lat);
      }

      if (!this.isLonDom180) {
        lng = this.astroMath.lonTo360(lng, this.map.options.crs.code);
      }

      if (!this.isLonDirEast) {
        lng = this.astroMath.domainToPositiveWest(lng, this.isLonDom180);
      }

      lng = lng.toFixed(this.options.numDigits);
      lat = lat.toFixed(this.options.numDigits);

      this.lonDisplayElement.innerHTML = lng;
      this.latDisplayElement.innerHTML = lat;
    } else {
      this.lonDisplayElement.innerHTML = "---.---";
      this.latDisplayElement.innerHTML = "---.---";
    }
  },
  /**
   * @function MousePositionControl.prototype.onMouseOut
   * @description Displays lat lon on mouse.
   * @param  {DomEvent} e - On mouse out.
   */
  onMouseOut(e) {
    this.lonDisplayElement.innerHTML = "---.---";
    this.latDisplayElement.innerHTML = "---.---";
  }
});

/**
 * @function MousePositionControl.prototype.mergeOptions
 * @aka L.Map.mergeOptions
 * @description Turns position control false.
 */
L.Map.mergeOptions({
  positionControl: false
});

/**
 * @function MousePositionControl.prototype.addInitHook
 * @aka L.Map.addInitHook
 * @description Adds position control.
 */
L.Map.addInitHook(function() {
  if (this.options.positionControl) {
    this.positionControl = new L.Control.MousePosition();
    this.addControl(this.positionControl);
  }
});

/**
 * @function MousePositionControl.prototype.mousePosition
 * @aka L.mousePosition
 * @description Gets mouse position.
 * @return {Object} Mouse position.
 */
L.mousePosition = function(options) {
  return new L.Control.MousePosition(options);
};<|MERGE_RESOLUTION|>--- conflicted
+++ resolved
@@ -1,11 +1,5 @@
 import AstroMath from "./AstroMath";
-<<<<<<< HEAD
-import L from "Leaflet";
-=======
-import "leaflet";
 import L from "leaflet";
-
->>>>>>> 023fc266
 /**
  * @class MousePositionControl
  * @aka L.Control.MousePositionControl
